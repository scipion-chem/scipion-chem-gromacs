# -*- coding: utf-8 -*-
# **************************************************************************
# *
# * Authors:     Pedro Febrer Martinez (pedrofebrer98@gmail.com)
# * Authors:     Daniel Del Hoyo Gomez (ddelhoyo@cnb.csic.es)
# *
# * your institution
# *
# * This program is free software; you can redistribute it and/or modify
# * it under the terms of the GNU General Public License as published by
# * the Free Software Foundation; either version 2 of the License, or
# * (at your option) any later version.
# *
# * This program is distributed in the hope that it will be useful,
# * but WITHOUT ANY WARRANTY; without even the implied warranty of
# * MERCHANTABILITY or FITNESS FOR A PARTICULAR PURPOSE.  See the
# * GNU General Public License for more details.
# *
# * You should have received a copy of the GNU General Public License
# * along with this program; if not, write to the Free Software
# * Foundation, Inc., 59 Temple Place, Suite 330, Boston, MA
# * 02111-1307  USA
# *
# *  All comments concerning this program package may be sent to the
# *  e-mail address 'scipion@cnb.csic.es'
# *
# **************************************************************************

import os, shutil
from subprocess import check_call
import pyworkflow.object as pwobj

from pwchem.objects import MDSystem
from gromacs.constants import *

class GromacsSystem(MDSystem):
    """A system atom structure (prepared for MD) in the file format of GROMACS
    _topoFile: topology file .top
    _restrFile: default position restraints file .itp
    _trjFile: trajectory file (xtc)
    _ff: main force field
    _wff: water force field model"""

    def __init__(self, filename=None, **kwargs):
        super().__init__(filename=filename, **kwargs)
        self._restrFile = pwobj.String(kwargs.get('restrFile', None))
        self._tprFile = pwobj.String(kwargs.get('tprFile', None))
        self._indexFile = pwobj.String(kwargs.get('indexFile', None))

        self._chainNames = pwobj.String(kwargs.get('chainNames', None))

        self._firstFrame = pwobj.Integer(kwargs.get('firstFrame', None))
        self._lastFrame = pwobj.Integer(kwargs.get('lastFrame', None))

        self._firstTime = pwobj.Float(kwargs.get('firstTime', None))
        self._lastTime = pwobj.Float(kwargs.get('lastTime', None))

    def __str__(self):
        strStr = '{} ({}'.format(self.getClassName(), os.path.basename(self.getSystemFile()))
        if self.hasTrajectory():
            strStr += ', frames: {} - {}, time(ps): {} - {}'.format(*self.getFrameIdxs(), *self.getTimes())
        strStr += ')'
        return strStr

    def getChainNames(self):
        return self._chainNames.get().split(',')
    def setChainNames(self, values):
<<<<<<< HEAD
        if type(values) == str:
=======
        if isinstance(values, str):
>>>>>>> 3274366a
            self._chainNames.set(values)
        elif type(values) in [list, tuple]:
            self._chainNames.set(','.join(values))

    def getFrameIdxs(self):
        return self._firstFrame, self._lastFrame
    def setFrameIdxs(self, values):
        self._firstFrame.set(values[0]), self._lastFrame.set(values[1])

    def getTimes(self):
        return self._firstTime, self._lastTime
    def setTimes(self, values):
        self._firstTime.set(values[0]), self._lastTime.set(values[1])

    def readTrjInfo(self, protocol, outDir=None):
        from gromacs import Plugin as gromacsPlugin
        outDir = os.path.dirname(self.getSystemFile()) if not outDir else outDir
        infoFile = os.path.abspath(protocol._getPath('logs/run.stderr'))

        command = 'check -f {}'.format(os.path.abspath(self.getTrajectoryFile()))
        gromacsPlugin.runGromacs(protocol, 'gmx', command, cwd=outDir)

        isCheck, isFirst = True, True
        with open(infoFile) as f:
          for line in f:
              if isCheck:
                  if 'gmx check -f' in line:
                      isCheck = False
              else:
                  if isFirst and line.startswith('Reading frame'):
                      isFirst = False
                      firstFrame, firstTime = int(line.split()[2]), float(line.split()[4])
                  elif not isFirst and line.startswith('Reading frame'):
                      lastFrame, lastTime = int(line.split()[2]), float(line.split()[4])

        self.setTimes([firstTime, lastTime])
        self.setFrameIdxs([firstFrame, lastFrame])

    def getRestraintsFile(self):
        return self._restrFile.get()

    def setRestraintsFile(self, value):
        self._restrFile.set(value)

    def getTprFile(self):
        return self._tprFile.get()

    def setTprFile(self, value):
        self._tprFile.set(value)

    def getIndexFile(self):
        return self._indexFile.get()

    def setIndexFile(self, value):
        self._indexFile.set(value)

    def defineNewRestriction(self, index, energy, restraintSuffix='low', outDir=None, indexFile=None):
        '''Define a new position restriction and stores it in the topology file'''
        from gromacs import Plugin as gromacsPlugin
        outDir = os.path.dirname(self.getSystemFile()) if not outDir else outDir

        nArg = ' -n {}'.format(indexFile) if indexFile else ''
<<<<<<< HEAD
        params_genrestr = 'genrestr -f %s%s -o %s.itp -fc %d %d %d' % \
                          (os.path.abspath(self.getSystemFile()), nArg,
                           'posre_' + restraintSuffix.lower(), energy, energy, energy)
        gromacsPlugin.runGromacsPrintf(printfValues=index, args=params_genrestr, cwd=outDir)
=======
        paramsGenrestr = 'genrestr -f %s%s -o %s.itp -fc %d %d %d' % \
                          (os.path.abspath(self.getSystemFile()), nArg,
                           'posre_' + restraintSuffix.lower(), energy, energy, energy)
        gromacsPlugin.runGromacsPrintf(printfValues=index, args=paramsGenrestr, cwd=outDir)
>>>>>>> 3274366a

        topFile = self.getTopologyFile()
        if outDir:
            topFile = os.path.join(outDir, os.path.basename(self.getTopologyFile()))
            shutil.copy(self.getTopologyFile(), topFile)
            self.setTopologyFile(topFile)

        program = "sed "
        inStr = '#ifdef POSRES_{}\\n#include "posre_{}.itp"\\n#endif'.\
            format(restraintSuffix.upper(), restraintSuffix.lower())
        sed_params = """-i '/; Include Position restraint file/a {}' {}""".\
            format(inStr, os.path.abspath(topFile))
        check_call(program + sed_params, cwd=outDir, shell=True)

    def getIons(self):
        ionsDic, mols = {}, False
        with open(self.getTopologyFile()) as f:
            for line in f:
                if mols:
                    sline = line.split()
                    if sline[0] in ION_NAMES:
                        ionsDic[sline[0]] = int(sline[1])
                if line.startswith('[ molecules ]'):
                    mols = True
        return ionsDic

<|MERGE_RESOLUTION|>--- conflicted
+++ resolved
@@ -65,11 +65,7 @@
     def getChainNames(self):
         return self._chainNames.get().split(',')
     def setChainNames(self, values):
-<<<<<<< HEAD
-        if type(values) == str:
-=======
         if isinstance(values, str):
->>>>>>> 3274366a
             self._chainNames.set(values)
         elif type(values) in [list, tuple]:
             self._chainNames.set(','.join(values))
@@ -132,17 +128,10 @@
         outDir = os.path.dirname(self.getSystemFile()) if not outDir else outDir
 
         nArg = ' -n {}'.format(indexFile) if indexFile else ''
-<<<<<<< HEAD
-        params_genrestr = 'genrestr -f %s%s -o %s.itp -fc %d %d %d' % \
-                          (os.path.abspath(self.getSystemFile()), nArg,
-                           'posre_' + restraintSuffix.lower(), energy, energy, energy)
-        gromacsPlugin.runGromacsPrintf(printfValues=index, args=params_genrestr, cwd=outDir)
-=======
         paramsGenrestr = 'genrestr -f %s%s -o %s.itp -fc %d %d %d' % \
                           (os.path.abspath(self.getSystemFile()), nArg,
                            'posre_' + restraintSuffix.lower(), energy, energy, energy)
         gromacsPlugin.runGromacsPrintf(printfValues=index, args=paramsGenrestr, cwd=outDir)
->>>>>>> 3274366a
 
         topFile = self.getTopologyFile()
         if outDir:
