# -*- coding: utf-8 -*-
# **************************************************************************
# *
# * Authors:     Pedro Febrer Martinez (pedrofebrer98@gmail.com)
# * Authors:     Daniel Del Hoyo Gomez (ddelhoyo@cnb.csic.es)
# *
# * your institution
# *
# * This program is free software; you can redistribute it and/or modify
# * it under the terms of the GNU General Public License as published by
# * the Free Software Foundation; either version 2 of the License, or
# * (at your option) any later version.
# *
# * This program is distributed in the hope that it will be useful,
# * but WITHOUT ANY WARRANTY; without even the implied warranty of
# * MERCHANTABILITY or FITNESS FOR A PARTICULAR PURPOSE.  See the
# * GNU General Public License for more details.
# *
# * You should have received a copy of the GNU General Public License
# * along with this program; if not, write to the Free Software
# * Foundation, Inc., 59 Temple Place, Suite 330, Boston, MA
# * 02111-1307  USA
# *
# *  All comments concerning this program package may be sent to the
# *  e-mail address 'scipion@cnb.csic.es'
# *
# **************************************************************************

import os, shutil
from subprocess import check_call
import pyworkflow.object as pwobj

from pwchem.objects import MDSystem
from gromacs.constants import *

class GromacsSystem(MDSystem):
    """A system atom structure (prepared for MD) in the file format of GROMACS
    _topoFile: topology file .top
    _restrFile: default position restraints file .itp
    _trjFile: trajectory file (xtc)
    _ff: main force field
    _wff: water force field model"""

    def __init__(self, filename=None, **kwargs):
        super().__init__(filename=filename, **kwargs)
        self._oriStructFile = pwobj.String(kwargs.get('oriStructFile', None))
        self._restrFile = pwobj.String(kwargs.get('restrFile', None))
        self._tprFile = pwobj.String(kwargs.get('tprFile', None))

        self._chainNames = pwobj.String(kwargs.get('chainNames', None))

        self._firstFrame = pwobj.Integer(kwargs.get('firstFrame', None))
        self._lastFrame = pwobj.Integer(kwargs.get('lastFrame', None))

        self._firstTime = pwobj.Float(kwargs.get('firstTime', None))
        self._lastTime = pwobj.Float(kwargs.get('lastTime', None))

    def __str__(self):
        strStr = '{} ({}'.format(self.getClassName(), os.path.basename(self.getSystemFile()))
        if self.hasTrajectory():
            strStr += ', frames: {} - {}, time(ps): {} - {}'.format(*self.getFrameIdxs(), *self.getTimes())
        strStr += ')'
        return strStr

    def getChainNames(self):
        return self._chainNames.get().split(',')
    def setChainNames(self, values):
        if type(values) == str:
            self._chainNames.set(values)
        elif type(values) in [list, tuple]:
            self._chainNames.set(','.join(values))

    def getFrameIdxs(self):
        return self._firstFrame, self._lastFrame
    def setFrameIdxs(self, values):
        self._firstFrame.set(values[0]), self._lastFrame.set(values[1])

    def getTimes(self):
        return self._firstTime, self._lastTime
    def setTimes(self, values):
        self._firstTime.set(values[0]), self._lastTime.set(values[1])

    def readTrjInfo(self, protocol, outDir=None):
        from gromacs import Plugin as gromacsPlugin
        outDir = os.path.dirname(self.getSystemFile()) if not outDir else outDir
        infoFile = os.path.abspath(protocol._getPath('logs/run.stderr'))

        command = 'check -f {}'.format(self.getTrajectoryFile())
        gromacsPlugin.runGromacs(protocol, 'gmx', command, cwd=outDir)

        isCheck, isFirst = True, True
        with open(infoFile) as f:
          for line in f:
              if isCheck:
                  if 'gmx check -f' in line:
                      isCheck = False
              else:
                  if isFirst and line.startswith('Reading frame'):
                      isFirst = False
                      firstFrame, firstTime = int(line.split()[2]), float(line.split()[4])
                  elif not isFirst and line.startswith('Last frame'):
                      lastFrame, lastTime = int(line.split()[2]), float(line.split()[4])

        self.setTimes([firstTime, lastTime])
        self.setFrameIdxs([firstFrame, lastFrame])

    def getOriStructFile(self):
        return self._oriStructFile.get()

    def setOriStructFile(self, value):
        self._oriStructFile.set(value)

    def getRestraintsFile(self):
        return self._restrFile.get()

    def setRestraintsFile(self, value):
        self._restrFile.set(value)

<<<<<<< HEAD
    def defineNewRestrictionWrapper(self, energy, restrainSuffix='low', outDir=None, group="protein-h"):
        '''Call the right function to define a new position restriction and 
        store it in the right topology files, checking whether there is one chain
        or more than one.'''

        # check if there are topol itp files
        lastTopDir = os.path.dirname(self.getTopologyFile())
        lastTopItpFiles = [os.path.join(lastTopDir, f)
                            for f in os.listdir(lastTopDir)
                            if f.startswith('top') and f.endswith('.itp')]

        if len(lastTopItpFiles) == 0:
            return [self.defineNewRestriction(energy, restrainSuffix, outDir, group)]
        else:
            return self.defineNewRestrictionMulti(energy, restrainSuffix, outDir, 
                                                  group, lastTopItpFiles)

    def defineNewRestrictionMulti(self, energy, restrainSuffix='low', outDir=None, 
                                  group="protein-h", lastTopItpFiles=[]):
        '''Define a new position restriction and store it in the right topology files
        for each of the multiple chains.'''
        lastTopItpFiles.sort(key=os.path.getmtime)

        topFile = self.getTopologyFile()
        if outDir:
            topFile = os.path.join(outDir, os.path.basename(self.getTopologyFile()))
            shutil.copy(self.getTopologyFile(), topFile)
            self.setTopologyFile(topFile)
        
        from gromacs import Plugin as gromacsPlugin
        outDir = os.path.dirname(self.getSystemFile()) if not outDir else outDir

        if group == "protein-h":
            groupNr = 2
        else:
            print("Using protein-h as other groups not supported")
            groupNr = 2

        # make standard ndx file with simple quitting
        paramsFileName = os.path.abspath(os.path.join(outDir, "make_ndx_inputs.txt"))
        fo = open(paramsFileName, "w")
        fo.write("q\n")
        fo.close()

        program = os.path.join("", '{} '.format(gromacsPlugin.getGromacsBin()))
        ndx_file = os.path.abspath(os.path.join(outDir, 'index.ndx'))
        params_make_ndx = 'make_ndx -f %s -o %s < %s' % \
                        (os.path.abspath(self.getSystemFile()), 
                        ndx_file, paramsFileName)
        check_call(program + params_make_ndx, cwd=outDir, shell=True)

        # count ndx entries
        f = open(ndx_file, 'r')
        numGroups = 0
        for line in f.readlines():
            if line.find('[') != -1:
                numGroups += 1
        f.close()

        # make ndx file with split chains from group
        paramsFileName = os.path.abspath(os.path.join(outDir, "make_ndx_inputs.txt"))
        fo = open(paramsFileName, "w")
        fo.write("splitch {}\nq\n".format(groupNr))
        fo.close()

        program = os.path.join("", '{} '.format(gromacsPlugin.getGromacsBin()))
        ndx_file = os.path.abspath(os.path.join(outDir, 'index.ndx'))
        params_make_ndx = 'make_ndx -f %s -n %s -o %s < %s' % \
                        (os.path.abspath(self.getSystemFile()), 
                         ndx_file, ndx_file, paramsFileName)
        check_call(program + params_make_ndx, cwd=outDir, shell=True)

        suffixes = []
        for n, TopItpFile in enumerate(lastTopItpFiles):
            # copy the file
            itpFile = os.path.join(outDir, os.path.basename(TopItpFile))
            shutil.copy(TopItpFile, itpFile)

            # generate restraint for the new group for this chain
            newRestrainSuffix = '%s_%d' % (restrainSuffix.lower(), numGroups+n)
            program = os.path.join("", 'printf "{}" | {} '.format(numGroups+n, gromacsPlugin.getGromacsBin()))
            params_genrestr = 'genrestr -f %s -o posre_%s.itp -fc %d %d %d -n %s' % \
                            (os.path.abspath(self.getSystemFile()),
                            newRestrainSuffix, 
                            energy, energy, energy, ndx_file)
            check_call(program + params_genrestr, cwd=outDir, shell=True)  

            program = "sed "
            inStr = '#ifdef POSRES_{}\\n#include "posre_{}.itp"\\n#endif'.\
                format(newRestrainSuffix.upper(), newRestrainSuffix.lower())
            sed_params = """-i '/; Include Position restraint file/a {}' {}""".\
                format(inStr, os.path.abspath(itpFile))
            check_call(program + sed_params, cwd=outDir, shell=True)   

            suffixes.append(newRestrainSuffix)

        return suffixes

    def defineNewRestriction(self, energy, restrainSuffix='low', outDir=None, group="protein-h"):
        '''Define a new position restriction and store it in the topology file.
        This only works for simple systems with one chain'''

        if group == "protein-h":
            groupNr = 2
        else:
            print("Using protein-h as other groups not supported")
            groupNr = 2

        from gromacs import Plugin as gromacsPlugin
        outDir = os.path.dirname(self.getSystemFile()) if not outDir else outDir
        program = os.path.join("", 'printf "{}" | {} '.format(groupNr, gromacsPlugin.getGromacsBin()))
=======
    def getTprFile(self):
        return self._tprFile.get()

    def setTprFile(self, value):
        self._tprFile.set(value)

    def defineNewRestriction(self, index, energy, restraintSuffix='low', outDir=None):
        '''Define a new position restriction and stores it in the topology file'''
        from gromacs import Plugin as gromacsPlugin
        outDir = os.path.dirname(self.getSystemFile()) if not outDir else outDir
        program = os.path.join("", 'printf "{}" | {} '.format(index, gromacsPlugin.getGromacsBin()))
>>>>>>> c5d1ce59
        params_genrestr = 'genrestr -f %s -o %s.itp -fc %d %d %d' % \
                          (os.path.abspath(self.getSystemFile()),
                           'posre_' + restraintSuffix.lower(), energy, energy, energy)
        check_call(program + params_genrestr, cwd=outDir, shell=True)

        topFile = self.getTopologyFile()
        if outDir:
            topFile = os.path.join(outDir, os.path.basename(self.getTopologyFile()))
            shutil.copy(self.getTopologyFile(), topFile)
            self.setTopologyFile(topFile)

        program = "sed "
        inStr = '#ifdef POSRES_{}\\n#include "posre_{}.itp"\\n#endif'.\
            format(restraintSuffix.upper(), restraintSuffix.lower())
        sed_params = """-i '/; Include Position restraint file/a {}' {}""".\
            format(inStr, os.path.abspath(topFile))
        check_call(program + sed_params, cwd=outDir, shell=True)

        return restrainSuffix

    def getIons(self):
        ionsDic, mols = {}, False
        with open(self.getTopologyFile()) as f:
            for line in f:
                if mols:
                    sline = line.split()
                    if sline[0] in ION_NAMES:
                        ionsDic[sline[0]] = int(sline[1])
                if line.startswith('[ molecules ]'):
                    mols = True
        return ionsDic

<|MERGE_RESOLUTION|>--- conflicted
+++ resolved
@@ -116,7 +116,6 @@
     def setRestraintsFile(self, value):
         self._restrFile.set(value)
 
-<<<<<<< HEAD
     def defineNewRestrictionWrapper(self, energy, restrainSuffix='low', outDir=None, group="protein-h"):
         '''Call the right function to define a new position restriction and 
         store it in the right topology files, checking whether there is one chain
@@ -228,19 +227,6 @@
         from gromacs import Plugin as gromacsPlugin
         outDir = os.path.dirname(self.getSystemFile()) if not outDir else outDir
         program = os.path.join("", 'printf "{}" | {} '.format(groupNr, gromacsPlugin.getGromacsBin()))
-=======
-    def getTprFile(self):
-        return self._tprFile.get()
-
-    def setTprFile(self, value):
-        self._tprFile.set(value)
-
-    def defineNewRestriction(self, index, energy, restraintSuffix='low', outDir=None):
-        '''Define a new position restriction and stores it in the topology file'''
-        from gromacs import Plugin as gromacsPlugin
-        outDir = os.path.dirname(self.getSystemFile()) if not outDir else outDir
-        program = os.path.join("", 'printf "{}" | {} '.format(index, gromacsPlugin.getGromacsBin()))
->>>>>>> c5d1ce59
         params_genrestr = 'genrestr -f %s -o %s.itp -fc %d %d %d' % \
                           (os.path.abspath(self.getSystemFile()),
                            'posre_' + restraintSuffix.lower(), energy, energy, energy)
