# -*- coding: utf-8 -*-
# **************************************************************************
# *
# * Authors:     Daniel Del Hoyo Gomez (ddelhoyo@cnb.csic.es)
# *
# * Unidad de  Bioinformatica of Centro Nacional de Biotecnologia , CSIC
# *
# * This program is free software; you can redistribute it and/or modify
# * it under the terms of the GNU General Public License as published by
# * the Free Software Foundation; either version 2 of the License, or
# * (at your option) any later version.
# *
# * This program is distributed in the hope that it will be useful,
# * but WITHOUT ANY WARRANTY; without even the implied warranty of
# * MERCHANTABILITY or FITNESS FOR A PARTICULAR PURPOSE.  See the
# * GNU General Public License for more details.
# *
# * You should have received a copy of the GNU General Public License
# * along with this program; if not, write to the Free Software
# * Foundation, Inc., 59 Temple Place, Suite 330, Boston, MA
# * 02111-1307  USA
# *
# *  All comments concerning this program package may be sent to the
# *  e-mail address 'scipion@cnb.csic.es'
# *
# **************************************************************************


"""
This module will perform energy minimizations for the system
"""
<<<<<<< HEAD
import glob, random
=======
import glob, uuid
>>>>>>> 3274366a

from pyworkflow.object import Integer
from pyworkflow.protocol import params
from pyworkflow.utils import Message, runJob, createLink
from pwem.protocols import EMProtocol

from pwchem.utils import natural_sort

from gromacs.objects import *
from gromacs.constants import *
from gromacs import Plugin as gromacsPlugin

from multiprocessing import cpu_count

class GromacsMDSimulation(EMProtocol):
    """
    This protocol will perform energy minimization on the system previosly prepared by the protocol "system prepartion".
    This step is necessary to energy minize the system in order to avoid unwanted conformations.
    """
    _label = 'Molecular dynamics simulation'
    _ensemTypes = ['Energy min', 'NVT',  'NPT']

    _integrators = ['steep', 'cg']
    _thermostats = ['no', 'Berendsen', 'Nose-Hoover', 'Andersen', 'Andersen-massive', 'V-rescale']
    _barostats = ['no', 'Berendsen', 'Parrinello-Rahman']
    #_coupleStyle = ['isotropic', 'semiisotropic', 'anisotropic'] #check
    _restraints = ['Structural ROI', 'Residues', 'Custom make_ndx command']

    _omitParamNames = ['useGpu', 'gpuList', 'gromacsSystem', 'restrainROIs',
                       'runName', 'runMode', 'insertStep', 'summarySteps', 'deleteStep', 'watchStep',
                       'workFlowSteps', 'hostName', 'numberOfThreads', 'numberOfMpi']

    # -------------------------- DEFINE constants ----------------------------
    def __init__(self, **kwargs):
      EMProtocol.__init__(self, **kwargs)
<<<<<<< HEAD
      self.restraintID = Integer(random.randint(1, 100000))
=======
      self.restraintID = str(uuid.uuid4().replace("-", ""))
>>>>>>> 3274366a


    # -------------------------- DEFINE param functions ----------------------
    def _defineParams(self, form):

        """ Define the input parameters that will be used.
        """
        cpus = cpu_count()//2 # don't use everything
        form.addParallelSection(threads=cpus, mpi=1)

        form.addSection(label=Message.LABEL_INPUT)
        form.addHidden(params.USE_GPU, params.BooleanParam,
                      label='Use GPU for execution',
                      default=False,
                      help="GPU may have several cores. Set it one if "
                           "you don't know what we are talking about but you have a GPU."
                           "For DARC, first core index is 1, second 2, and so on. Write 0 if you do not want"
                           "to use GPU")

        form.addHidden(params.GPU_LIST, params.StringParam, default='0',
                       expertLevel=params.LEVEL_ADVANCED,
                       label="Choose GPU IDs",
                       help="Add a list of GPU devices that can be used (Comma separated)")

        form.addParam('gromacsSystem', params.PointerParam, label="Input Gromacs System: ",
                      pointerClass='GromacsSystem',
                      help='Gromacs solvated system to be simulated')
        form.addParam('prevTrj', params.BooleanParam, default=False,
                      label="Concatenate with previous trajectory: ", expertLevel=params.LEVEL_ADVANCED,
                      help='Include the trajectory stored in the input system (if found). \n'
                           'It will only be included if all the stages in this protocol have their trajectories saved,'
                           ' for the sake of continuity')
        form.addParam('cptTime', params.FloatParam, default=15,
                      expertLevel=params.LEVEL_ADVANCED,
                      label='Checkpoint time (min):',
                      help='Time of execution for saving a checkpoint. Checkpoints allow the simulation to be continued'
                           ' from that moment, instead of restarting from the start. \nIn scipion, the simulation will'
                           'be continued from the checkpoint if the option "Continue" is chosen after the protocol was'
                           'stopped for any reason')

        form.addParam('gmxMPI', params.BooleanParam, default=False,
                       label="Use MPI program: ",
                       help='Use MPI program during simulation stage.')

        group = form.addGroup('Ensemble')
        group.addParam('ensemType', params.EnumParam,
                       label='Simulation type: ',
                       choices=self._ensemTypes, default=0,
                       help='Type of simulation to perform in the step: Energy minimization, NVT or NPT\n'
                            'https://manual.gromacs.org/5.1.1/user-guide/mdp-options.html')

        group.addParam('integrator', params.EnumParam, label='Simulation integrator: ', condition='ensemType==0',
                      choices=self._integrators, default=0, help='Type of integrator to use in simulation.')

        line = group.addLine('Temperature settings: ', condition='ensemType!=0',
                             help='Temperature during the simulation (K)\nThermostat type\n'
                                  'Relaxation time constant for thermostat (ps)')
        line.addParam('temperature', params.FloatParam, default=300, condition='ensemType!=0',
                      label='Temperature: ')
        line.addParam('thermostat', params.EnumParam, default=5, condition='ensemType!=0',
                      label='Thermostat: ', choices=self._thermostats)
        line.addParam('tempRelaxCons', params.FloatParam, default=0.1,
                      label='Temperature constant (ps)[tau-t]: ', expertLevel=params.LEVEL_ADVANCED)
        line.addParam('tempCouple', params.IntParam, default=-1,
                      label='Coupling frequency [nsttcouple]: ', expertLevel=params.LEVEL_ADVANCED)

        line = group.addLine('Pressure settings: ', condition='ensemType==2',
                             help='Pressure during the simulation (bar)\nBarostat type\n'
                                  'Relaxation time constant for barostat (ps)')
        line.addParam('pressure', params.FloatParam, default=1.0,
                      label='   Pressure (bar):   ')
        line.addParam('barostat', params.EnumParam, default=2,
                      label='  Barostat type:   ', choices=self._barostats)
        line.addParam('presRelaxCons', params.FloatParam, default=2.0,
                      label='   Pressure constant (ps)[tau-p]:   ', expertLevel=params.LEVEL_ADVANCED)
        line.addParam('presCouple', params.IntParam, default=-1,
                      label='Coupling frequency [nstpcouple]: ', expertLevel=params.LEVEL_ADVANCED)
        #group.addParam('coupleStyle', params.EnumParam, default=0, condition='ensemType==2',
        #               label='Pressure coupling style: ', choices=self._coupleStyle,
        #               expertLevel=params.LEVEL_ADVANCED)

        group = form.addGroup('Trajectory', condition='ensemType!=0')
        group.addParam('saveTrj', params.BooleanParam, default=False,
                       label="Save trajectory: ", condition='ensemType!=0',
                       help='Save trajectory of the atoms during simulation stage.'
                            'The output will concatenate those trajectories which appear after the last stage '
                            'where the trajectory was not saved.')
        group.addParam('trajInterval', params.FloatParam, default=1.0,
                       label='Interval time (ps):', condition='ensemType!=0 and saveTrj',
                       help='Time between each frame recorded in the simulation (ps)')

        group = form.addGroup('Simulation time')
        group.addParam('simTime', params.FloatParam, default=100,
                       label='Simulation time (ps):', condition='ensemType!=0',
                       help='Total time of the simulation stage (ps)')
        group.addParam('timeStep', params.FloatParam, default=0.002,
                       label='Simulation time steps (ps)[dt]:', condition='ensemType!=0',
                       help='Time of the steps for simulation (ps)[dt]')

        group.addParam('nStepsMin', params.IntParam, default=50000,
                       label='Maximum number of steps:', condition='ensemType==0',
                       help='Maximum number of (minimization) steps to perform')
        group.addParam('emTol', params.FloatParam, default=1000.0,
                       label='Maximum force objective:', condition='ensemType==0',
                       help='Stop minimization when the maximum force < x kJ/mol/nm.\n'
                            'https://manual.gromacs.org/documentation/2018/user-guide/mdp-options.html#mdp-emtol')
        group.addParam('emStep', params.FloatParam, default=0.002,
                       label='Initial step-size (nm)[emstep]: ', condition='ensemType==0',
                       help='Initial step-size (nm)[emstep].\n'
                            'https://manual.gromacs.org/documentation/2018/user-guide/mdp-options.html#mdp-emstep')

        group.addParam('timeNeigh', params.IntParam, default=10,
                       label='Frequency to update the neighbor list (steps)[nstlist]:',
                       expertLevel=params.LEVEL_ADVANCED,
                       help='Frequency to update the neighbor list (and the long-range forces, when using twin-range '
                            'cut-offs). When this is 0, the neighbor list is made only once. With energy minimization '
                            'the neighborlist will be updated for every energy evaluation when nstlist is '
                            'greater than 0.')

        group = form.addGroup('Restraints')
        group.addParam('restraintOptions', params.EnumParam, label='Create new restraints group from: ',
                       choices=self._restraints, default=0, expertLevel=params.LEVEL_ADVANCED,
                       help='Type of restraint group to create')
        
        group.addParam('restrainROIs', params.PointerParam, label='Input set of ROIs: ', pointerClass='SetOfStructROIs', 
                       condition='restraintOptions==0', expertLevel=params.LEVEL_ADVANCED, allowsNull=True,
                       help='Restraint movement of the groups of atoms included in the specified structural ROI.')
        group.addParam('restrainROI', params.StringParam, label='ROI to retrain: ',
                       condition='restraintOptions==0', expertLevel=params.LEVEL_ADVANCED,
                       help='Restraint movement of the groups of atoms included in the specified structural ROI.')
        group.addParam('restraintROIInfo', params.LabelParam, label='Add ROI restraint: ',
                       condition='restraintOptions == 0', expertLevel=params.LEVEL_ADVANCED,
                       help='Generates the specified index group from the atoms in contact with the selected ROI')

        group.addParam('restrainChain', params.StringParam, label='Restrain in structure chain: ',
                       condition='restraintOptions == 1', expertLevel=params.LEVEL_ADVANCED,
                       help='Select the chain where the residues to restrain are')
        group.addParam('restrainResidue', params.StringParam, label='Restrain chain residues : ',
                       condition='restraintOptions == 1', expertLevel=params.LEVEL_ADVANCED,
                       help='Restraint movement of the groups of atoms included in the selected residues.')
        group.addParam('restraintResidueInfo', params.LabelParam, label='Add residue restraint: ',
                       condition='restraintOptions == 1', expertLevel=params.LEVEL_ADVANCED,
                       help='Generates the specified index group from the atoms in the selected residues')

        group.addParam('restraintCommand', params.StringParam, default='', label='Enter custom index command: ',
                       expertLevel=params.LEVEL_ADVANCED, condition='restraintOptions==2',
                       help='To restrain movement of specific groups of atoms of custom choice. You can '
                            'create custom groups by iteratively entering the commands in this field and submitting it '
                            'clicking on the wizard. At any time, you can check the available groups using the '
                            'following parameter wizard (Choose restraints group: ), which will include the created '
                            'ones. Once the custom group is created, select it on this next wizard.')
        
        group.addParam('restraints', params.StringParam, default='None', label='Choose restraints group: ',
                       help='Restraint movement of specific groups of atoms. You can check the existing groups of '
                            'your system using the wizard or even create new groups in the advanced level using '
                            'make_ndx gromacs commands.')
        group.addParam('restraintForce', params.FloatParam, default=50, label='Restraint force constant: ',
                       help='Restraint force applied to the selection (kcal/mol/Å2)')

        group = form.addGroup('Summary')
        group.addParam('insertStep', params.StringParam, default='',
                       label='Insert relaxation step number: ',
                       help='Insert the defined relaxation step into the workflow on the defined position.\n'
                            'The default (when empty) is the last position')
        group.addParam('summarySteps', params.TextParam, width=100, readOnly=True,
                       label='Summary of steps',
                       help='Summary of the defined steps. \nManual modification will have no '
                            'effect, use the wizards to add / delete the steps')
        group.addParam('deleteStep', params.StringParam, default='',
                       label='Delete relaxation step number: ',
                       help='Delete the step of the specified index from the workflow.')
        group.addParam('watchStep', params.StringParam, default='',
                       label='Watch relaxation step number: ',
                       help='''Watch the parameters step of the specified index from the workflow..\n
                               This might be useful if you want to change some parameters of a predefined step.\n
                               However, the parameters are not changed until you add the new step (and probably\n
                               you may want to delete the previous unchanged step)''')
        group.addParam('workFlowSteps', params.TextParam, label='User transparent', condition='False')

        form.addSection(label='Input Pointers')
        form.addParam('inputPointerLabels', params.LabelParam, important=True,
                      label='Records of inputs. Do not modify manually',
                      help='This is a list of the input pointer to keep track of the inputs received.\n'
                           'It is automatically updated with the first section wizards.\n'
                           'Manual modification (adding inputs from the lens) will have no actual impact on the '
                           'protocol performance')
        form.addParam('inputPointers', params.MultiPointerParam, pointerClass="Sequence, AtomStruct",
                      label='Input Pointers: ', allowsNull=True,
                      help='This is a list of the input pointer to keep track of the inputs received.\n'
                           'It is automatically updated with the first section wizards.\n'
                           'Manual modification (adding inputs from the lens) will have no actual impact on the '
                           'protocol performance')

    # --------------------------- STEPS functions ------------------------------
    def _insertAllSteps(self):
        # Insert processing steps
        self.createGUISummary()
        i = 1
        for wStep in self.workFlowSteps.get().strip().split('\n'):
            self._insertFunctionStep('simulateStageStep', wStep, i)
            i += 1
        self._insertFunctionStep('createOutputStep')

    def simulateStageStep(self, wStep, i):
      if wStep in ['', None]:
          msjDic = self.createMSJDic()
      else:
          msjDic = eval(wStep)

      mdpFile = self.generateMDPFile(msjDic, str(i))
      tprFile = self.callGROMPP(mdpFile)
      saveTrj = msjDic['saveTrj'] if msjDic['ensemType'] != 'Energy min' else False

      self.callMDRun(tprFile, saveTrj=saveTrj)

    def createOutputStep(self):
        lastGroFile, lastTopoFile, lastTprFile = self.getPrevFinishedStageFiles()
        if self.gromacsSystem.get().hasTrajectory() and self.prevTrj.get():
            oriGroFile = self.gromacsSystem.get().getOriStructFile()
        else:
            oriGroFile = self.gromacsSystem.get().getSystemFile()

        localGroFile, localTopFile = self._getPath('outputSystem.gro'), self._getPath('systemTopology.top')
        shutil.copyfile(lastGroFile, localGroFile), shutil.copyfile(lastTopoFile, localTopFile)
        outTrj = self.concatTrjFiles(outTrj='outputTrajectory.xtc', tprFile=lastTprFile)

        outSystem = GromacsSystem(filename=localGroFile, oriStructFile=oriGroFile, tprFile=lastTprFile)
        outSystem.setTopologyFile(localTopFile)
<<<<<<< HEAD
=======
        outSystem.setLigandTopologyFile(self.gromacsSystem.get().getLigandTopologyFile())
>>>>>>> 3274366a
        outSystem.setChainNames(self.gromacsSystem.get().getChainNames())
        if outTrj:
            outSystem.setTrajectoryFile(outTrj)
            outSystem.readTrjInfo(protocol=self, outDir=self._getExtraPath())
        indexFile = self.getCustomIndexFile()
        if os.path.exists(indexFile):
            outSystem.setIndexFile(indexFile)

        self._defineOutputs(outputSystem=outSystem)


    # --------------------------- INFO functions -----------------------------------
    def _summary(self):
      fnSummary = self._getExtraPath("summary.txt")
      if not os.path.exists(fnSummary):
        summary = ["No summary information yet."]
      else:
        fhSummary = open(fnSummary, "r")
        summary = []
        for line in fhSummary.readlines():
          summary.append(line.rstrip())
        fhSummary.close()
      return summary

    def writeSummaryLine(self, msjDic):
        ensemType = msjDic['ensemType']
        if ensemType == 'Energy min':
            sumStr = 'Minimization ({}): {} steps, {} objective force'.format(msjDic['integrator'], msjDic['nStepsMin'],
                                                                              msjDic['emTol'])
        else:
            sumStr = 'MD simulation: {} ps, {} ensemble'.format(msjDic['simTime'], ensemType)
  
        if msjDic['restraints'] not in ['', 'None']:
          sumStr += ', restraint on {}'.format(msjDic['restraints'])
        sumStr += ', {} K\n'.format(msjDic['temperature'])
        return sumStr

    def createSummary(self, msjDic=None):
        '''Creates the displayed summary from the internal state of the steps'''
        if not msjDic:
            sumStr = ''
            for i, dicLine in enumerate(self.workFlowSteps.get().split('\n')):
                dicLine = dicLine.strip()
                if dicLine != '':
                    msjDic = eval(dicLine)
                    msjDic = self.addDefaultForMissing(msjDic)
                    sumStr += '{}) {}'.format(i+1, self.writeSummaryLine(msjDic))
        else:
            msjDic = self.addDefaultForMissing(msjDic)
            sumStr = self.writeSummaryLine(msjDic)
        return sumStr

    def createGUISummary(self):
        with open(self._getExtraPath("summary.txt"), 'w') as f:
            if self.workFlowSteps.get():
                f.write(self.createSummary())
            else:
                f.write(self.createSummary(self.createMSJDic()))

    def _methods(self):
        methods = []

        if self.isFinished():
            methods.append('The methods used to perform the energy minimization protocol have been *"gmx grompp"* to '
                           'create the tpr files and *"gmx mdrun"* to run the minimization simulation.')

        return methods

    def _warnings(self):
        warns = []
        #Global warnings
        inpSystem = self.gromacsSystem.get()
        if str(inpSystem.getForceField()).startswith('gromos'):
            warns.append('\nStep all : GROMOS force field is not recommended by GROMACS: '
                         'https://chemrxiv.org/engage/chemrxiv/article-details/60c74701bdbb895afaa38ce2')
        elif str(inpSystem.getForceField()).startswith('charmm36') and 'CA' in inpSystem.getIons() and \
                inpSystem.getIons()['CA'] > 20:
          warns.append('\nStep all : More than 20 non-matching atom names because of (Cal - CA) in charmm36. '
                       'Cal from topology file will be used')

        prevTrj = False
        for step, wStep in enumerate(self.workFlowSteps.get().strip().split('\n')):
            if wStep in ['', None]:
                msjDic = self.createMSJDic()
            else:
                msjDic = eval(wStep)

            if msjDic['ensemType'] == 'NPT' and msjDic['barostat'] != 'Berendsen' and not prevTrj and msjDic['saveTrj']:
                warns.append('\nStep {} : Berendsen is the barostat recommended for system equilibration, '
                             '{} might not be the best option for the first trajectory saved'.
                             format(step+1, msjDic['barostat']))
            if msjDic['saveTrj']:
                prevTrj = True

            if msjDic['ensemType'] != 'Energy min':
                tCoup = msjDic['timeNeigh'] if msjDic['tempCouple'] == -1 else msjDic['tempCouple']
                if msjDic['thermostat'] == 'Nose-Hoover' and 20*tCoup*msjDic['timeStep'] > msjDic['tempRelaxCons']:
                  warns.append('\nStep {} : For proper integration of the Nose-Hoover thermostat, tau-t ({}) should '
                               'be at least 20 times larger than nsttcouple*dt ({}*{})'.format(step+1,
                                msjDic['tempRelaxCons'], tCoup, msjDic['timeStep']))

        return warns

    def _validate(self):
        vals = []
        for step, wStep in enumerate(self.workFlowSteps.get().strip().split('\n')):
            if wStep in ['', None]:
                msjDic = self.createMSJDic()
            else:
                msjDic = eval(wStep)
            if msjDic['ensemType'] != 'Energy min':
              if 'Andersen' in msjDic['thermostat'] and msjDic['integrator'] == 'md':
                  vals.append(f'Step {step+1} : Andersen temperature control not supported for integrator md.')
        return vals

######################## UTILS ##################################

    def getPrevPointersIds(self, prevPointers):
      ids = []
      for p in prevPointers:
        ids.append(p.get().getObjId())
      return ids

    def getCustomRestraintID(self):
        return self.restraintID.get()

    def getCustomIndexFile(self):
        indexFile = self.gromacsSystem.get().getIndexFile()
        if not indexFile or not os.path.exists(indexFile):
            projDir = self.getProject().getPath()
<<<<<<< HEAD
            indexFile = os.path.join(projDir, '{}_custom_indexes.ndx'.format(self.getCustomRestraintID()))
=======
            indexFile = os.path.join(projDir, f'{self.getCustomRestraintID()}_custom_indexes.ndx'))
>>>>>>> 3274366a
        return indexFile

    def parseIndexFile(self, indexFile):
        groups, index = {}, 0
        with open(indexFile) as f:
            for line in f:
                if line.startswith('['):
                    groups[index] = line.replace('[', '').replace(']', '').strip()
                    index += 1
        return groups

    def translateNamesToIndexGroup(self, names):
        idxs = []
        indexFile = self.getCustomIndexFile()
        if os.path.exists(indexFile):
            groups = self.parseIndexFile(indexFile)
        else:
            groups = self.createIndexFile(self.gromacsSystem.get(), inIndex=None, outIndex=indexFile)
<<<<<<< HEAD
        inv_groups = {v: k for k, v in groups.items()}
        for name in names:
            if name in inv_groups:
                idxs.append(inv_groups[name])
=======
        invGroups = {v: k for k, v in groups.items()}
        for name in names:
            if name in invGroups:
                idxs.append(invGroups[name])
>>>>>>> 3274366a
            else:
                idxs.append(name)
        return idxs

    def countSteps(self):
        stepsStr = self.summarySteps.get() if self.summarySteps.get() is not None else ''
        steps = stepsStr.split('\n')
        return len(steps) - 1

    def getStageParamsDic(self, type='All'):
      '''Return a dictionary as {paramName: param} of the stage parameters of the formulary.
      Type'''
      paramsDic = {}
      for paramName, param in self._definition.iterAllParams():
        if paramName not in self._omitParamNames and not isinstance(param, params.Group) and not isinstance(param, params.Line):
          if type == 'All':
            paramsDic[paramName] = param
          elif type == 'Enum' and isinstance(param, params.EnumParam):
            paramsDic[paramName] = param
          elif type == 'Normal' and not isinstance(param, params.EnumParam):
            paramsDic[paramName] = param
      return paramsDic

    def createMSJDic(self):
        msjDic = {}
        for pName in self.getStageParamsDic(type='Normal').keys():
            if hasattr(self, pName):
                msjDic[pName] = getattr(self, pName).get()
            else:
                print('Something is wrong with parameter ', pName)

        for pName in self.getStageParamsDic(type='Enum').keys():
            if hasattr(self, pName):
                msjDic[pName] = self.getEnumText(pName)
            else:
                print('Something is wrong with parameter ', pName)
        return msjDic

    def addDefaultForMissing(self, msjDic):
      '''Add default values for missing parameters in the msjDic'''
      paramDic = self.getStageParamsDic()
      for pName in paramDic.keys():
<<<<<<< HEAD
        if not pName in msjDic:
          msjDic[pName] = paramDic[pName].default
      return msjDic

    def createIndexFile(self, system, inIndex=None, outIndex='/tmp/indexes.ndx', inputCommands=['q']):
        outDir = os.path.dirname(outIndex)
        inIndex = ' -n {}'.format(inIndex) if inIndex else ''
        command = 'make_ndx -f {}{} -o {}'.format(system.getSystemFile(), inIndex, outIndex)

        if not inputCommands[-1] == 'q':
=======
        if pName not in msjDic:
          msjDic[pName] = paramDic[pName].default
      return msjDic

    def createIndexFile(self, system, inIndex=None, outIndex=None, inputCommands=['q']):
        outIndex = self._getTmpPath('indexes.ndx') if not outIndex else outIndex
        outDir = os.path.dirname(outIndex)
        inIndex = f' -n {inIndex}' if inIndex else ''
        command = f'make_ndx -f {system.getSystemFile()}{inIndex} -o {outIndex}'

        if inputCommands[-1] != 'q':
>>>>>>> 3274366a
            inputCommands.append('q')
        gromacsPlugin.runGromacsPrintf(printfValues=inputCommands, args=command, cwd=outDir)
        groups = self.parseIndexFile(outIndex)
        return groups

    def generateMDPFile(self, msjDic, mdpStage):
        stageDir = self._getExtraPath('stage_{}'.format(mdpStage))
        if not os.path.exists(stageDir):
            os.mkdir(stageDir)

        mdpFile = os.path.join(stageDir, 'stage_{}.mdp'.format(mdpStage))
        if os.path.exists(mdpFile): return mdpFile

        if not msjDic['restraints'].strip() in ['', 'None']:
            rSuffix = msjDic['restraints'] + '_stg%s' % mdpStage
            groupNr = self.translateNamesToIndexGroup([msjDic['restraints']])

            indexFile = self.getCustomIndexFile()
            if not os.path.exists(indexFile):
                indexFile = None

            newSuffixes = self.gromacsSystem.get().\
              defineNewRestriction(index=groupNr, energy=msjDic['restraintForce'], restraintSuffix=rSuffix,
                                   outDir=stageDir, indexFile=indexFile)

            restrStr = RESTR_STR.format(rSuffix.upper())
        else:
            restrStr = ''

        neighlist = msjDic['timeNeigh']
        if msjDic['ensemType'] == 'Energy min':
            emStep, nSteps, emTol = msjDic['emStep'], msjDic['nStepsMin'], msjDic['emTol']
            integStr = msjDic['integrator']
            tStepsStr = TSTEP_EM.format(emTol, emStep)
            dispCorrStr, outControlStr = '', ''
            bondParStr, electroStr = '', ''
            tempStr, presStr = '', ''
            velStr, velParStr = 'no', ''
            nTrj = round(msjDic['trajInterval'] / emStep)
        else:
            tSteps = msjDic['timeStep']
            nSteps = round(msjDic['simTime'] / tSteps)
            integStr = 'md'
            tStepsStr = TSTEP_EQ.format(tSteps)
            dispCorrStr = DISP_CORR
            electroStr = ELECTROSTATICS
            nstcomm = 10 if msjDic['thermostat'] != 'Andersen' else 1
            tempStr = TEMP_SETTING.format(msjDic['thermostat'],
                                          *[msjDic['temperature']]*2, *[msjDic['tempRelaxCons']]*2,
                                          msjDic['tempCouple'], nstcomm)

            if msjDic['ensemType'] == 'NVT':
                presStr = ''
            elif msjDic['ensemType'] == 'NPT':
                presStr = PRES_SETTING.format(msjDic['barostat'], 'isotropic',
                                              msjDic['pressure'], msjDic['presRelaxCons'],
                                              msjDic['presCouple'])

            if self.checkIfPrevTrj(mdpStage):
                bondParStr = BONDED_PARAMS.format('yes')
                velStr, velParStr = 'no', ''
            else:
                bondParStr = BONDED_PARAMS.format('no')
                velStr = 'yes'
                velParStr = VEL_GEN.format(msjDic['temperature'])
            nTrj = round(msjDic['trajInterval'] / tSteps)

        if msjDic['saveTrj']:
            outControlStr = OUTPUT_CONTROL.format(*[nTrj]*3)
            print('Number of frames: ', nSteps/nTrj)
        else:
            outControlStr = OUTPUT_CONTROL.format(*[0]*2, nTrj)

        title = 'Stage {}: {}, {} ps'.format(mdpStage, msjDic['ensemType'], msjDic['simTime'])
        mdpStr = MDP_STR.format(restrStr, integStr, nSteps, tStepsStr, neighlist, dispCorrStr, outControlStr,
                                bondParStr, electroStr, tempStr, presStr, velStr, velParStr)

        with open(mdpFile, 'w') as f:
            f.write(mdpStr)

        return mdpFile

    def callGROMPP(self, mdpFile):
        stageDir = os.path.dirname(mdpFile)
        stage = os.path.split(stageDir)[-1]
        stageNum = stage.replace('stage_', '').strip()
        outFile = '{}.tpr'.format(stage)
        tprFile = os.path.join(stageDir, outFile)
        if os.path.exists(tprFile): return tprFile
        groFile, topFile, _ = self.getPrevFinishedStageFiles(stage)
<<<<<<< HEAD

=======
>>>>>>> 3274366a

        if self.checkIfPrevTrj(stageNum):
            prevTrjStr = '-t ' + os.path.abspath(self.checkIfPrevTrj(stageNum))
        else:
            prevTrjStr = ''

        localTop = os.path.join(stageDir, os.path.split(topFile)[-1])
        if not os.path.exists(localTop):
          os.link(topFile, localTop)

        command = 'grompp -f %s -c %s -r %s -p ' \
                  '%s %s -o %s' % (os.path.abspath(mdpFile), groFile, groFile, os.path.split(topFile)[-1],
                                   prevTrjStr, outFile)

        ligTopFile = self.gromacsSystem.get().getLigandTopologyFile()
        if ligTopFile:
          lTopFile = os.path.join(stageDir, os.path.split(ligTopFile)[-1])
          os.link(ligTopFile, lTopFile)

        #Manage warnings
        nWarns = self.countWarns(stageNum)
        print('{} warnings in stage {}'.format(nWarns, stageNum))
        if nWarns >= 1:
            command += ' -maxwarn {}'.format(nWarns)
        gromacsPlugin.runGromacs(self, 'gmx', command, cwd=stageDir, numberOfMpi=0)
        return tprFile

    def callMDRun(self, tprFile, saveTrj=True):
        stageDir = os.path.dirname(tprFile)
        stage = os.path.split(stageDir)[-1]
        if getattr(self, params.USE_GPU):
            gpuList = getattr(self, params.GPU_LIST).get().replace(' ', '')
<<<<<<< HEAD
            gpuStr = ' -gpu_id {}'.format(gpuList)

        if self.gmxMPI.get():
            command = 'mdrun -v -deffnm {}{} -ntomp {} -pin on -cpi -cpt {}'.format(stage, gpuStr, self.numberOfThreads.get(),
                                                                                    self.cptTime.get())
        else:
            command = 'mdrun -v -deffnm {}{} -nt {} -pin on -cpi -cpt {}'.format(stage, gpuStr, self.numberOfThreads.get(),
                                                                                 self.cptTime.get())

=======
            gpuStr = f' -nb gpu -gpu_id {gpuList}'
        else:
            gpuStr = ' -nb cpu'

        gmxMPIStr = f'-ntomp {self.numberOfThreads.get()}' if self.gmxMPI.get() else f'-nt {self.numberOfThreads.get()}'
        command = f'mdrun -v -deffnm {stage}{gpuStr} {gmxMPIStr} -pin on -cpi -cpt {self.cptTime.get()}'

>>>>>>> 3274366a
        gromacsPlugin.runGromacs(self, 'gmx', command, cwd=stageDir, mpi=self.gmxMPI.get())
        trjFile = os.path.join(stageDir, '{}.trr'.format(stage))
        if os.path.exists(trjFile) and not saveTrj:
            os.remove(trjFile)

    def getPrevFinishedStageFiles(self, stage=None, reverse=False):
        '''Return the previous .gro and topology files if number stage is provided.
        If not, returns the ones of the lastest stage'''
        topFile = self.gromacsSystem.get().getTopologyFile()
        if stage:
            stageNum = stage.replace('stage_', '').strip()
            if stageNum == '1':
                groFile = os.path.abspath(self.gromacsSystem.get().getSystemFile())
                tprFile = None

            else:
                prevDir = self._getExtraPath('stage_{}'.format(int(stageNum) - 1))
                for file in os.listdir(prevDir):
                    if '.gro' in file:
                        groFile = os.path.join(prevDir, file)
                    elif '.tpr' in file:
                      tprFile = os.path.join(prevDir, file)
        else:
            stageDirs = natural_sort(glob.glob(self._getExtraPath('stage_*')), rev=reverse)
            for file in os.listdir(stageDirs[-1]):
                if '.gro' in file:
                    groFile = os.path.join(stageDirs[-1], file)
                elif '.tpr' in file:
                    tprFile = os.path.join(stageDirs[-1], file)

        return os.path.abspath(groFile),  os.path.abspath(topFile), tprFile

    def checkIfPrevTrj(self, stageNum):
        if stageNum == '1':
            return False
        else:
            prevDir = self._getExtraPath('stage_{}'.format(int(stageNum) - 1))
            for file in os.listdir(prevDir):
                if '.cpt' in file:
                  return os.path.join(prevDir, file)
        return False

    def getTrjFiles(self):
        trjFiles = []
        stagesDirs = natural_sort(glob.glob(self._getExtraPath('stage_*')), rev=True)
        for sDir in stagesDirs:
            cont = False
            for file in os.listdir(sDir):
                if '.trr' in file:
                  trjFiles.append(os.path.abspath(os.path.join(sDir, file)))
                  cont = True
            if not cont:
                break

        #Add previous trajectory if all stages in this protocol saved their trajectory (continuity)
        if len(trjFiles) == len(stagesDirs) and self.gromacsSystem.get().hasTrajectory() and self.prevTrj.get():
            prevTrjFile = os.path.abspath(self.gromacsSystem.get().getTrajectoryFile())
            conTrjFile = os.path.abspath(self._getTmpPath('previousTrajectory.trr'))

            command = 'trjconv -f {} -o {}'.format(prevTrjFile, conTrjFile)
            gromacsPlugin.runGromacs(self, 'gmx', command, cwd=self._getPath())

            trjFiles.append(conTrjFile)

        trjFiles.reverse()
        return trjFiles

    def concatTrjFiles(self, outTrj, tprFile):
        trjFiles = self.getTrjFiles()
        if len(trjFiles) > 0:
            tmpTrj = os.path.abspath(self._getTmpPath('concatenated.xtc'))
            #Concatenates trajectory
            command = 'trjcat -f {} -settime -o {} -cat'.format(' '.join(trjFiles), tmpTrj)
            gromacsPlugin.runGromacsPrintf(printfValues=['c'] * len(trjFiles),
                                           args=command, cwd=self._getPath())
            #Fixes and center trajectory
            command = 'trjconv -s {} -f {} -center -ur compact -pbc mol -o {}'.\
              format(os.path.abspath(tprFile), tmpTrj, outTrj)
            gromacsPlugin.runGromacsPrintf(printfValues=['Protein', 'System'] * len(trjFiles),
                                           args=command, cwd=self._getPath())
            return os.path.abspath(self._getPath(outTrj))
        return None

    def countWarns(self, stageNum):
        nWarns = 0
        for warn in self._warnings():
            if warn.split()[1] in ['all', str(stageNum)]:
                nWarns += 1
        return nWarns<|MERGE_RESOLUTION|>--- conflicted
+++ resolved
@@ -29,13 +29,9 @@
 """
 This module will perform energy minimizations for the system
 """
-<<<<<<< HEAD
-import glob, random
-=======
 import glob, uuid
->>>>>>> 3274366a
-
-from pyworkflow.object import Integer
+
+from pyworkflow.object import String
 from pyworkflow.protocol import params
 from pyworkflow.utils import Message, runJob, createLink
 from pwem.protocols import EMProtocol
@@ -69,12 +65,7 @@
     # -------------------------- DEFINE constants ----------------------------
     def __init__(self, **kwargs):
       EMProtocol.__init__(self, **kwargs)
-<<<<<<< HEAD
-      self.restraintID = Integer(random.randint(1, 100000))
-=======
-      self.restraintID = str(uuid.uuid4().replace("-", ""))
->>>>>>> 3274366a
-
+      self.restraintID = String(str(uuid.uuid4()).replace("-", ""))
 
     # -------------------------- DEFINE param functions ----------------------
     def _defineParams(self, form):
@@ -302,10 +293,7 @@
 
         outSystem = GromacsSystem(filename=localGroFile, oriStructFile=oriGroFile, tprFile=lastTprFile)
         outSystem.setTopologyFile(localTopFile)
-<<<<<<< HEAD
-=======
         outSystem.setLigandTopologyFile(self.gromacsSystem.get().getLigandTopologyFile())
->>>>>>> 3274366a
         outSystem.setChainNames(self.gromacsSystem.get().getChainNames())
         if outTrj:
             outSystem.setTrajectoryFile(outTrj)
@@ -436,11 +424,7 @@
         indexFile = self.gromacsSystem.get().getIndexFile()
         if not indexFile or not os.path.exists(indexFile):
             projDir = self.getProject().getPath()
-<<<<<<< HEAD
-            indexFile = os.path.join(projDir, '{}_custom_indexes.ndx'.format(self.getCustomRestraintID()))
-=======
-            indexFile = os.path.join(projDir, f'{self.getCustomRestraintID()}_custom_indexes.ndx'))
->>>>>>> 3274366a
+            indexFile = os.path.join(projDir, f'{self.getCustomRestraintID()}_custom_indexes.ndx')
         return indexFile
 
     def parseIndexFile(self, indexFile):
@@ -459,17 +443,10 @@
             groups = self.parseIndexFile(indexFile)
         else:
             groups = self.createIndexFile(self.gromacsSystem.get(), inIndex=None, outIndex=indexFile)
-<<<<<<< HEAD
-        inv_groups = {v: k for k, v in groups.items()}
-        for name in names:
-            if name in inv_groups:
-                idxs.append(inv_groups[name])
-=======
         invGroups = {v: k for k, v in groups.items()}
         for name in names:
             if name in invGroups:
                 idxs.append(invGroups[name])
->>>>>>> 3274366a
             else:
                 idxs.append(name)
         return idxs
@@ -512,8 +489,7 @@
       '''Add default values for missing parameters in the msjDic'''
       paramDic = self.getStageParamsDic()
       for pName in paramDic.keys():
-<<<<<<< HEAD
-        if not pName in msjDic:
+        if pName not in msjDic:
           msjDic[pName] = paramDic[pName].default
       return msjDic
 
@@ -523,19 +499,6 @@
         command = 'make_ndx -f {}{} -o {}'.format(system.getSystemFile(), inIndex, outIndex)
 
         if not inputCommands[-1] == 'q':
-=======
-        if pName not in msjDic:
-          msjDic[pName] = paramDic[pName].default
-      return msjDic
-
-    def createIndexFile(self, system, inIndex=None, outIndex=None, inputCommands=['q']):
-        outIndex = self._getTmpPath('indexes.ndx') if not outIndex else outIndex
-        outDir = os.path.dirname(outIndex)
-        inIndex = f' -n {inIndex}' if inIndex else ''
-        command = f'make_ndx -f {system.getSystemFile()}{inIndex} -o {outIndex}'
-
-        if inputCommands[-1] != 'q':
->>>>>>> 3274366a
             inputCommands.append('q')
         gromacsPlugin.runGromacsPrintf(printfValues=inputCommands, args=command, cwd=outDir)
         groups = self.parseIndexFile(outIndex)
@@ -626,10 +589,6 @@
         tprFile = os.path.join(stageDir, outFile)
         if os.path.exists(tprFile): return tprFile
         groFile, topFile, _ = self.getPrevFinishedStageFiles(stage)
-<<<<<<< HEAD
-
-=======
->>>>>>> 3274366a
 
         if self.checkIfPrevTrj(stageNum):
             prevTrjStr = '-t ' + os.path.abspath(self.checkIfPrevTrj(stageNum))
@@ -662,17 +621,6 @@
         stage = os.path.split(stageDir)[-1]
         if getattr(self, params.USE_GPU):
             gpuList = getattr(self, params.GPU_LIST).get().replace(' ', '')
-<<<<<<< HEAD
-            gpuStr = ' -gpu_id {}'.format(gpuList)
-
-        if self.gmxMPI.get():
-            command = 'mdrun -v -deffnm {}{} -ntomp {} -pin on -cpi -cpt {}'.format(stage, gpuStr, self.numberOfThreads.get(),
-                                                                                    self.cptTime.get())
-        else:
-            command = 'mdrun -v -deffnm {}{} -nt {} -pin on -cpi -cpt {}'.format(stage, gpuStr, self.numberOfThreads.get(),
-                                                                                 self.cptTime.get())
-
-=======
             gpuStr = f' -nb gpu -gpu_id {gpuList}'
         else:
             gpuStr = ' -nb cpu'
@@ -680,7 +628,6 @@
         gmxMPIStr = f'-ntomp {self.numberOfThreads.get()}' if self.gmxMPI.get() else f'-nt {self.numberOfThreads.get()}'
         command = f'mdrun -v -deffnm {stage}{gpuStr} {gmxMPIStr} -pin on -cpi -cpt {self.cptTime.get()}'
 
->>>>>>> 3274366a
         gromacsPlugin.runGromacs(self, 'gmx', command, cwd=stageDir, mpi=self.gmxMPI.get())
         trjFile = os.path.join(stageDir, '{}.trr'.format(stage))
         if os.path.exists(trjFile) and not saveTrj:
