# -*- coding: utf-8 -*-
# **************************************************************************
# *
# * Authors:     Daniel Del Hoyo Gomez (ddelhoyo@cnb.csic.es)
# *
# * Unidad de  Bioinformatica of Centro Nacional de Biotecnologia , CSIC
# *
# * This program is free software; you can redistribute it and/or modify
# * it under the terms of the GNU General Public License as published by
# * the Free Software Foundation; either version 2 of the License, or
# * (at your option) any later version.
# *
# * This program is distributed in the hope that it will be useful,
# * but WITHOUT ANY WARRANTY; without even the implied warranty of
# * MERCHANTABILITY or FITNESS FOR A PARTICULAR PURPOSE.  See the
# * GNU General Public License for more details.
# *
# * You should have received a copy of the GNU General Public License
# * along with this program; if not, write to the Free Software
# * Foundation, Inc., 59 Temple Place, Suite 330, Boston, MA
# * 02111-1307  USA
# *
# *  All comments concerning this program package may be sent to the
# *  e-mail address 'scipion@cnb.csic.es'
# *
# **************************************************************************


"""
This module will prepare the system for the simulation
"""
import os, subprocess, shutil

from pyworkflow.protocol import params
from pyworkflow.utils import Message
<<<<<<< HEAD
from pwem.protocols import EMProtocol
=======
>>>>>>> 3274366a
from pwem.convert import AtomicStructHandler

from pwchem import Plugin as pwchemPlugin
from pwchem.utils import runOpenBabel
from pwchem.protocols import ProtocolLiganParametrization

from gromacs import Plugin as gromacsPlugin
import gromacs.objects as grobj
from gromacs.constants import *

GROMACS_AMBER03 = 0
GROMACS_AMBER94 = 1
GROMACS_AMBER96 = 2
GROMACS_AMBER99 = 3
GROMACS_AMBER99SB = 4
GROMACS_AMBERSB_ILDN = 5
GROMACS_AMBERGS = 6
GROMACS_CHARMM27 = 7
GROMACS_CHARMM36 = 8
GROMACS_GROMOS43A1 = 9
GROMACS_GROMOS43A2 = 10
GROMACS_GROMOS45A3 = 11
GROMACS_GROMOS53A5 = 12
GROMACS_GROMOS53A6 = 13
GROMACS_GROMOS54A7 = 14
GROMACS_OPLSAA = 15

GROMACS_MAINFF_NAME = dict()
GROMACS_MAINFF_NAME[GROMACS_AMBER03] = 'amber03'
GROMACS_MAINFF_NAME[GROMACS_AMBER94] = 'amber94'
GROMACS_MAINFF_NAME[GROMACS_AMBER96] = 'amber96'
GROMACS_MAINFF_NAME[GROMACS_AMBER99] = 'amber99'
GROMACS_MAINFF_NAME[GROMACS_AMBER99SB] = 'amber99sb'
GROMACS_MAINFF_NAME[GROMACS_AMBERSB_ILDN] = 'amber99sb-ildn'
GROMACS_MAINFF_NAME[GROMACS_AMBERGS] = 'amberGS'
GROMACS_MAINFF_NAME[GROMACS_CHARMM27] = 'charmm27'
GROMACS_MAINFF_NAME[GROMACS_CHARMM36] = 'charmm36-feb2021'
GROMACS_MAINFF_NAME[GROMACS_GROMOS43A1] = 'gromos43a1'
GROMACS_MAINFF_NAME[GROMACS_GROMOS43A2] = 'gromos43a2'
GROMACS_MAINFF_NAME[GROMACS_GROMOS45A3] = 'gromos45a3'
GROMACS_MAINFF_NAME[GROMACS_GROMOS53A5] = 'gromos53a5'
GROMACS_MAINFF_NAME[GROMACS_GROMOS53A6] = 'gromos53a6'
GROMACS_MAINFF_NAME[GROMACS_GROMOS54A7] = 'gromos54a7'
GROMACS_MAINFF_NAME[GROMACS_OPLSAA] = 'oplsaa'

GROMACS_LIST = [GROMACS_MAINFF_NAME[GROMACS_AMBER03], GROMACS_MAINFF_NAME[GROMACS_AMBER94],
                GROMACS_MAINFF_NAME[GROMACS_AMBER96], GROMACS_MAINFF_NAME[GROMACS_AMBER99],
                GROMACS_MAINFF_NAME[GROMACS_AMBER99SB], GROMACS_MAINFF_NAME[GROMACS_AMBERSB_ILDN],
                GROMACS_MAINFF_NAME[GROMACS_AMBERGS],
                GROMACS_MAINFF_NAME[GROMACS_CHARMM27], GROMACS_MAINFF_NAME[GROMACS_CHARMM36],
                GROMACS_MAINFF_NAME[GROMACS_GROMOS43A1], GROMACS_MAINFF_NAME[GROMACS_GROMOS43A2],
                GROMACS_MAINFF_NAME[GROMACS_GROMOS45A3], GROMACS_MAINFF_NAME[GROMACS_GROMOS53A5],
                GROMACS_MAINFF_NAME[GROMACS_GROMOS53A6], GROMACS_MAINFF_NAME[GROMACS_GROMOS54A7],
                GROMACS_MAINFF_NAME[GROMACS_OPLSAA]]

GROMACS_SPC = 0
GROMACS_SPCE = 1
GROMACS_TIP3P = 2
GROMACS_TIP4P = 3
GROMACS_TIP5P = 4

GROMACS_WATERFF_NAME = dict()
GROMACS_WATERFF_NAME[GROMACS_SPC] = 'spc'
GROMACS_WATERFF_NAME[GROMACS_SPCE] = 'spce'
GROMACS_WATERFF_NAME[GROMACS_TIP3P] = 'tip3p'
GROMACS_WATERFF_NAME[GROMACS_TIP4P] = 'tip4p'
GROMACS_WATERFF_NAME[GROMACS_TIP5P] = 'tip5p'

GROMACS_WATERS_LIST = [GROMACS_WATERFF_NAME[GROMACS_SPC], GROMACS_WATERFF_NAME[GROMACS_SPCE],
GROMACS_WATERFF_NAME[GROMACS_TIP3P], GROMACS_WATERFF_NAME[GROMACS_TIP4P],
GROMACS_WATERFF_NAME[GROMACS_TIP5P]]

STRUCTURE, LIGAND = 0, 1

def replaceInFile(file, inStr, repStr):
  inStr, repStr = inStr.replace('\n', '\\n'), repStr.replace('\n', '\\n')
  subprocess.check_call(f"sed -i -z 's/{inStr}/{repStr}/g' {file}", shell=True)
  return file


class GromacsSystemPrep(ProtocolLiganParametrization):
    """
    This protocol will start a Molecular Dynamics preparation. It will create the system
    and the topology, structure, and position restriction files

    It is necessary to insert a cleaned PDB strucrture from Protocol Import Atomic Structure
    or other similar protocols.
    """
    _label = 'system preparation'
    IMPORT_FROM_FILE = 0
    IMPORT_FROM_SCIPION = 1
    IMPORT_MDP_FILE = 0
    IMPORT_MDP_SCIPION = 1

    _cations = [CA, CS, CU, CU2, K, LI, MG, NA, RB, ZN]
    _anions = [BR, CL, F, I]

    # -------------------------- DEFINE constants ----------------------------


    # -------------------------- DEFINE param functions ----------------------
    def _defineParams(self, form):

        """ Define the input parameters that will be used.
        """

        form.addSection(label=Message.LABEL_INPUT)

        form.addParam('inputFrom', params.EnumParam, default=STRUCTURE,
                      label='Input from: ', choices=['AtomStruct', 'SetOfSmallMolecules'],
                      help='Type of input you want to use')
        form.addParam('inputStructure', params.PointerParam, pointerClass='AtomStruct',
                      label='Input structure to be prepared for MD:', allowsNull=False, condition='inputFrom==0',
                      help='Atomic structure to be prepared for MD by solvation, ions addition etc')
        form.addParam('inputSetOfMols', params.PointerParam, pointerClass='SetOfSmallMolecules',
                      label='Input set of molecules:', allowsNull=False, condition='inputFrom==1',
                      help='Input set of docked molecules. One of them will be prepared together with its target')
        form.addParam('inputLigand', params.StringParam, condition='inputFrom==1',
                      label='Ligand to prepare: ',
                      help='Specific ligand to prepare in the system')
        self._defineACPYPEparams(form, condition=f'inputFrom=={LIGAND}')

        group = form.addGroup('Boundary box')
        group.addParam('boxType', params.EnumParam,
                       choices=['Cubic', 'Orthorhombic'],
                       label="Shape of the box: ", default=1,
                       help='Whether to use a Cubic or a Orthorhombic water box')

        group.addParam('sizeType', params.EnumParam,
                       choices=['Absolute', 'Buffer'], display=params.EnumParam.DISPLAY_HLIST,
                       label="System size type: ", default=1,
                       help='Absolute: absolute size of the box (diameter)\n'
                            'Buffer: distance from the solute to the edge of the box')

        line = group.addLine('Box size (nm):',
                             help='Distances of the bounding box (nm).\nIf cubic: a=b=c\n'
                                  'If Orthorhombic: bc=ac=ab=90º')
        line.addParam('distA', params.FloatParam, condition='sizeType == 0',
                      default=5.0, label='a: ')
        line.addParam('distB', params.FloatParam, condition='boxType == 1 and sizeType == 0',
                      default=5.0, label='b: ')
        line.addParam('distC', params.FloatParam, condition='boxType == 1 and sizeType == 0',
                      default=5.0, label='c: ')

        line.addParam('padDist', params.FloatParam, condition='sizeType == 1',
                      default=1.0, label='Buffer distance: ')

        form.addSection('Force Field')
        group = form.addGroup('Force field')
        group.addParam('mainForceField', params.EnumParam, choices=GROMACS_LIST,
                       default=GROMACS_AMBER03,
                       label='Main Force Field: ',
                       help='Force field applied to the system. Force fields are sets of potential functions and '
                            'parametrized interactions that can be used to study physical systems.')
        group.addParam('waterForceField', params.EnumParam,
                       choices=GROMACS_WATERS_LIST, default=GROMACS_TIP3P,
                       label='Water Force Field: ',
                       help='Force field applied to the waters')

        group = form.addGroup('Ions')
        group.addParam('placeIons', params.EnumParam, default=1,
                       label='Add ions: ', choices=['None', 'Neutralize', 'Add number'],
                       help='Whether to add ions to the system.'
                            'https://manual.gromacs.org/documentation/2021.5/onlinehelp/gmx-genion.html')

        line = group.addLine('Cation type:', condition='placeIons!=0',
                             help='Type of the cations to add')
        line.addParam('cationType', params.EnumParam, condition='placeIons!=0',
                      label='Cation to add: ', choices=self._cations, default=7,
                      help='Which anion to add in the system')
        line.addParam('cationNum', params.IntParam, condition='placeIons==2',
                      label='Number of cations to add: ',
                      help='Number of cations to add')

        line = group.addLine('Anion type:', condition='placeIons!=0',
                             help='Type of the anions to add')
        line.addParam('anionType', params.EnumParam, condition='placeIons!=0',
                      label='Anions to add: ', choices=self._anions, default=1,
                      help='Which anion to add in the system')
        line.addParam('anionNum', params.IntParam, condition='placeIons==2',
                      label='Number of anions to add: ',
                      help='Number of anions to add')

        group.addParam('addSalt', params.BooleanParam, default=False,
                       condition='placeIons==1',
                       label='Add more salt into the system: ',
                       help='Add more salt into the system')
        group.addParam('saltConc', params.FloatParam, condition='addSalt and placeIons==1',
                       default=0.15,
                       label='Salt concentration (M): ',
                       help='Salt concentration')

    # --------------------------- STEPS functions ------------------------------
    def _insertAllSteps(self):
        # Insert processing steps
        if self.inputFrom.get() == LIGAND:
          self._insertFunctionStep(self.parametrizeLigandStep)
        self._insertFunctionStep(self.PDB2GMXStep)
        self._insertFunctionStep(self.editConfStep)
        self._insertFunctionStep(self.solvateStep)
        if self.placeIons.get() != 0:
            self._insertFunctionStep(self.addIonsStep)
        self._insertFunctionStep(self.createOutputStep)

    def parametrizeLigandStep(self):
      mol = self.getSpecifiedMol()
      molFile = os.path.abspath(mol.getPoseFile())
      molFile = self.addHydrogens(molFile)

      kwargs = self.getParameters()
      kwargs['molName'] = mol.getMolName()

      args = f'-i {molFile} -b {kwargs["molName"]} -c {kwargs["chargeMethod"]} ' \
             f'-m {kwargs["multip"]} -a {kwargs["atomType"]} -q {kwargs["qprog"]} -o gmx'
      if 'netCharge' in kwargs:
        args += f' -n {kwargs["netCharge"]}'
      pwchemPlugin.runACPYPE(self, args=args, cwd=self._getExtraPath())


    def addLigandTopo(self, topFile):
      molName = self.getLigandName()

      inStr = '\/forcefield.itp"\n'
      outStr = f'{inStr}\n; Include ligand topology\n#include "{molName}_GMX.itp"\n'
      replaceInFile(topFile, inStr, outStr)

      emptyStr = ' ' * (20-len(molName))
      inStr = '; Compound        #mols\nProtein_chain_A     1'
      outStr = f'{inStr}\n{molName}{emptyStr}1'
      replaceInFile(topFile, inStr, outStr)

    def parseGROFile(self, groFile):
      groDic = {}
      with open(groFile) as f:
        for i, line in enumerate(f):
          if line.strip():
            if i == 0:
              groDic['header'] = line
            elif i == 1:
              groDic['nAtoms'] = line
            else:
              if 'coords' not in groDic:
                groDic['coords'] = ''
              groDic['coords'] += line

      groDic['tail'] = line
      coordsStr = groDic['coords'].replace(groDic['tail'], '')
      groDic['coords'] = coordsStr
      return groDic

    def addLigandCoords(self, recFile, ligFile):
      recDic, ligDic = self.parseGROFile(recFile), self.parseGROFile(ligFile)
      nRec, nLig = int(recDic['nAtoms'].strip()), int(ligDic['nAtoms'].strip())

      with open(recFile, 'w') as f:
        f.write(f"{recDic['header']} {nRec+nLig}\n{recDic['coords']}{ligDic['coords']}{recDic['tail']}")


    def PDB2GMXStep(self):
<<<<<<< HEAD
        inputStructure = os.path.abspath(self.inputStructure.get().getFileName())
        if not inputStructure.endswith('.pdb'):
            inputStructure = self.convertReceptor2PDB(inputStructure)

        systemBasename = os.path.basename(inputStructure.split(".")[0])
        Waterff = GROMACS_WATERFF_NAME[self.waterForceField.get()]
        Mainff = GROMACS_MAINFF_NAME[self.mainForceField.get()]
        params = ' pdb2gmx -f %s ' \
                 '-o %s_processed.gro ' \
                 '-water %s ' \
                 '-ff %s -merge all' % (inputStructure, systemBasename, Waterff, Mainff)
        # todo: managing several chains (restrictions, topologies...) instead of merging them
        try:
            gromacsPlugin.runGromacs(self, 'gmx', params, cwd=self._getPath())
        except:
            print('Conversion to gro failed, trying to convert it ignoring the current hydrogens')
            os.remove(self._getPath('topol.top'))
            params += ' -ignh'
            gromacsPlugin.runGromacs(self, 'gmx', params, cwd=self._getPath())
=======
      inputStructure = self.getInputReceptorFile()
      systemBasename = self.getSystemName()

      Waterff = GROMACS_WATERFF_NAME[self.waterForceField.get()]
      Mainff = GROMACS_MAINFF_NAME[self.mainForceField.get()]
      params = f' pdb2gmx -f {inputStructure} -o {systemBasename}_processed.gro ' \
               f'-water {Waterff} -ff {Mainff} -merge all'
      # todo: managing several chains (restrictions, topologies...) instead of merging them
      try:
          gromacsPlugin.runGromacs(self, 'gmx', params, cwd=self._getPath())
      except:
          print('Conversion to gro failed, trying to convert it ignoring the current hydrogens')
          os.remove(self._getPath('topol.top'))
          params += ' -ignh'
          gromacsPlugin.runGromacs(self, 'gmx', params, cwd=self._getPath())

      if self.inputFrom.get() == LIGAND:
        molName = self.getLigandName()
        groFile, topFile = self._getPath(f'{systemBasename}_processed.gro'), self._getPath('topol.top')
        self.addLigandTopo(topFile)
        self.addLigandCoords(groFile, self.getLigandPath(f'{molName}_GMX.gro'))
        shutil.copy(self.getLigandPath(f'{molName}_GMX.itp'), self._getPath(f'{molName}_GMX.itp'))

>>>>>>> 3274366a

    def editConfStep(self):
        systemBasename = self.getSystemName()

        boxType = self.getEnumText('boxType').lower() if self.boxType.get() != 1 else 'triclinic'
        params = ' editconf -f %s_processed.gro ' \
                 '-o %s_newbox.gro ' \
                 '-c -bt %s' % (systemBasename, systemBasename, boxType)

        params += self.getDistanceArgs()

        gromacsPlugin.runGromacs(self, 'gmx', params, cwd=self._getPath())

    def solvateStep(self):
        systemBasename = self.getSystemName()

        waterModel = self.getEnumText('waterForceField')
        if waterModel in ['spc', 'spce', 'tip3p']:
            waterModel = 'spc216'

        params_solvate = ' solvate -cp %s_newbox.gro -cs %s.gro -o %s_solv.gro' \
                         ' -p topol.top' % (systemBasename, waterModel, systemBasename)

        gromacsPlugin.runGromacs(self, 'gmx', params_solvate, cwd=self._getPath())

    def addIonsStep(self):
        systemBasename = self.getSystemName()
        ions_mdp = os.path.abspath(self.buildIonsMDP())

        params_grompp = 'grompp -f %s -c %s_solv.gro -p ' \
                        'topol.top -o ions.tpr' % (ions_mdp, systemBasename)
        if 'gromos' in self.getEnumText('mainForceField'):
            params_grompp += ' -maxwarn 1'
        gromacsPlugin.runGromacsPrintf(printfValues=['SOL'],
                                       args=params_grompp, cwd=self._getPath())

        cation, cc = self.parseIon(self.getEnumText('cationType'))
        anion, ac = self.parseIon(self.getEnumText('anionType'))

        genStr = 'genion -s ions.tpr -o %s_solv_ions.gro -p topol.top ' \
                 '-pname %s -nname %s' % (systemBasename, cation, anion)
        if cc == 2:
            genStr += ' -pq {}'.format(cc)
        if ac == 2:
            genStr += ' -nq {}'.format(ac)

        if self.placeIons.get() == 1:
          genStr += ' -neutral '
        elif self.placeIons.get() == 2:
          genStr += ' -np {} -nn {}'.format(self.cationNum.get(), self.anionNum.get())

        if self.addSalt:
          genStr += ' -conc {}'.format(self.saltConc.get())

        gromacsPlugin.runGromacsPrintf(printfValues=['SOL'],
                                       args=genStr, cwd=self._getPath())

    def createOutputStep(self):
        systemBasename = self.getSystemName()

        if self.placeIons.get() != 0:
            groBaseName = '%s_solv_ions.gro' % (systemBasename)
        else:
            groBaseName = '%s_solv.gro' % (systemBasename)

        topoPath, groPath, posrePath = self._getPath('topol.top'), self._getPath(groBaseName), \
                                       self._getPath('posre.itp')

        chainNames = ','.join(self.getModelChains())

        groSystem = grobj.GromacsSystem(filename=groPath, topoFile=topoPath,
                                        restrFile=posrePath, chainNames=chainNames,
                                        ff=self.getEnumText('mainForceField'), wff=self.getEnumText('waterForceField'))
<<<<<<< HEAD

        self._defineOutputs(outputSystem=groSystem)
        self._defineSourceRelation(self.inputStructure, groSystem)
=======
        if self.inputFrom.get() == LIGAND:
          molName = self.getLigandName()
          groSystem.setLigandName(molName)
          groSystem.setLigandTopologyFile(self._getPath(f'{molName}_GMX.itp'))

        self._defineOutputs(outputSystem=groSystem)
>>>>>>> 3274366a

    # --------------------------- INFO functions -----------------------------------
    def _validate(self):
        vals = []
        if self.placeIons.get() != 0:
            ionsDic = {'amber': [CA, CL, CS, K, LI, MG, NA, RB, ZN],
                       'gromos': [CA, CL, CU, CU2, MG, NA, ZN],
                       'oplsaa': [BR, CA, CL, CS, F, I, K, LI, NA, RB],
                       'charmm27': [CA, CL, CS, K, MG, NA, ZN],
                       'charmm36': [CA, CL, CS, K, LI, MG, NA, ZN]}
            for key in ionsDic:
                if self.getEnumText('mainForceField').startswith(key):
                    if not self.getEnumText('cationType') in ionsDic[key]:
                        vals.append('{} cation not available for force field {}.\nAvailable ions: {}'.format(
                          self.getEnumText('cationType'), self.getEnumText('mainForceField'), ', '.join(ionsDic[key])
                        ))

                    if not self.getEnumText('anionType') in ionsDic[key]:
                        vals.append('{} anion not available for force field {}.\nAvailable ions: {}'.format(
                          self.getEnumText('anionType'), self.getEnumText('mainForceField'), ', '.join(ionsDic[key])
                        ))
            if self.getEnumText('mainForceField').startswith('gromos') and \
                    self.getEnumText('waterForceField').startswith('tip'):
                vals.append('GROMOS force fields were parametrized for use with SPC water model.'
                            'They will not behave well with TIP models')
        
        return vals

    def _summary(self):
        """ Summarize what the protocol has done"""
        summary = []

        if self.isFinished():
            summary.append("This protocol has created a processed gro file with Main force field: *%s* and " \
                           "Water Force Field *%s*." % (GROMACS_MAINFF_NAME[self.mainForceField.get()],
                                                      GROMACS_WATERFF_NAME[self.waterForceField.get()]))

        else:
            summary.append("The protocol has not finished.")
        return summary
    def _methods(self):
        methods = []

        if self.isFinished():
            methods.append("This protocol takes a clean pdb file and it uses the "
                           "GROMACS software in order to transform the file into a gromacs format while applying to it "
                           'the force fields for the system and the water molecules. To do so, it calls "gmx pdb2gmx".'
                           'It produces a position restraint file, a topology file and a post-processed structure '
                           'gromacs file.\nThe the protocol runs "gmx editconf" in order to introduce a box from the '
                           'determined size and it runs "gmx solvate" to put water molecules in the box.\nThen the '
                           'command "gmx grompp" is needed to create a tpr file for the command "gmx genion" which will'
                           ' add the selected ion pairs to neutralize the system.\nThen the protocol runs '
                           '"gmx genrestr" in order to create alternative position restriction files which will be used'
                           ' in further steps (position restriction files less restrictive).\nFinally, the output files'
                           ' are created.' )

        return methods

    def getSpecifiedMol(self):
      myMol = None
      for mol in self.inputSetOfMols.get():
        if mol.__str__() == self.inputLigand.get():
          myMol = mol.clone()
          break
      if myMol == None:
        print('The input ligand is not found')
        return None
      else:
        return myMol

    def getInputReceptorFile(self):
      if self.inputFrom.get() == LIGAND:
        inputStructure = os.path.abspath(self.inputSetOfMols.get().getProteinFile())
      else:
        inputStructure = os.path.abspath(self.inputStructure.get().getFileName())

      if not inputStructure.endswith('.pdb'):
        inputStructure = self.getInputPDBFile(inputStructure)
        if not os.path.exists(inputStructure):
          inputStructure = self.convertReceptor2PDB(inputStructure)
      return inputStructure

    def getInputPDBFile(self, proteinFile):
      inName, inExt = os.path.splitext(os.path.basename(proteinFile))
      return os.path.abspath(os.path.join(self._getTmpPath(inName + '.pdb')))

    def getSystemName(self):
      return os.path.basename(self.getInputReceptorFile().split(".")[0])

    def addHydrogens(self, inpFile):
      sysbaseName = os.path.basename(inpFile).split('.')[0]
      tmpFile = os.path.abspath(self._getTmpPath(sysbaseName + '.pdb'))
      inpMol2File = os.path.abspath(self._getExtraPath(sysbaseName + '.mol2'))

      args = f'{os.path.abspath(inpFile)} -O {tmpFile}'
      runOpenBabel(protocol=self, args=args, cwd=self._getTmpPath())

      args = f'{os.path.abspath(tmpFile)} -h -O {inpMol2File}'
      runOpenBabel(protocol=self, args=args, cwd=self._getTmpPath())

      replaceInFile(inpMol2File, 'UNL1', 'LIG')
      return inpMol2File

    def getLigandName(self):
      return self.getSpecifiedMol().getMolName()

    def getLigandPath(self, path=''):
      molName = self.getLigandName()
      return self._getExtraPath(f"{molName}.acpype", path)

    def buildIonsMDP(self):
        outFile = self._getPath('ions.mdp')
        ions_mdp_file = "integrator = steep \n" \
                        "emtol = 1000.0 \n" \
                        "emstep = 0.01 \n" \
                        "nsteps = 50000 \n\n" \
                        "nstlist = 10 \n" \
                        "cutoff-scheme = Verlet \n" \
                        "coulombtype = cutoff \n" \
                        "rcoulomb = 1.0 \n" \
                        "rvdw = 1.0 \n" \
                        "pbc = xyz"
        with open(outFile, 'w') as f:
            f.write(ions_mdp_file)
        return outFile

    def parseIon(self, ion):
        if ion[-2].isdigit():
            name, charge = ion[:-2], int(ion[-2])
        else:
            name, charge = ion[:-1], 1
            if name == 'CU':
                name = 'CU1'
        return name, charge

    def convertReceptor2PDB(self, proteinFile):
        _, inExt = os.path.splitext(os.path.basename(proteinFile))
        oFile = self.getInputPDBFile(proteinFile)
        args = ' -i{} {} -opdb -O {}'.format(inExt[1:], os.path.abspath(proteinFile), oFile)
        runOpenBabel(protocol=self, args=args, cwd=self._getTmpPath())

        return oFile

    def getDistanceArgs(self):
        if self.sizeType.get() == 1:
            distArg = ' -d {}'.format(self.padDist.get())
        else:
            if self.boxType.get() == 1:
                distArg = ' -box {} {} {}'.format(self.distA.get(), self.distB.get(), self.distC.get())
            else:
                distArg = ' -box {}'.format(self.distA.get())
        return distArg

    def getModelChains(self):
<<<<<<< HEAD
        inputStructure = os.path.abspath(self.inputStructure.get().getFileName())
=======
        inputStructure = self.getInputReceptorFile()
>>>>>>> 3274366a
        if not inputStructure.endswith('.pdb'):
          inputStructure = self.convertReceptor2PDB(inputStructure)

        structureHandler = AtomicStructHandler()
        structureHandler.read(inputStructure)
        structureHandler.getStructure()
        chains, _ = structureHandler.getModelsChains()
        return list(chains[0].keys())<|MERGE_RESOLUTION|>--- conflicted
+++ resolved
@@ -33,10 +33,6 @@
 
 from pyworkflow.protocol import params
 from pyworkflow.utils import Message
-<<<<<<< HEAD
-from pwem.protocols import EMProtocol
-=======
->>>>>>> 3274366a
 from pwem.convert import AtomicStructHandler
 
 from pwchem import Plugin as pwchemPlugin
@@ -296,27 +292,6 @@
 
 
     def PDB2GMXStep(self):
-<<<<<<< HEAD
-        inputStructure = os.path.abspath(self.inputStructure.get().getFileName())
-        if not inputStructure.endswith('.pdb'):
-            inputStructure = self.convertReceptor2PDB(inputStructure)
-
-        systemBasename = os.path.basename(inputStructure.split(".")[0])
-        Waterff = GROMACS_WATERFF_NAME[self.waterForceField.get()]
-        Mainff = GROMACS_MAINFF_NAME[self.mainForceField.get()]
-        params = ' pdb2gmx -f %s ' \
-                 '-o %s_processed.gro ' \
-                 '-water %s ' \
-                 '-ff %s -merge all' % (inputStructure, systemBasename, Waterff, Mainff)
-        # todo: managing several chains (restrictions, topologies...) instead of merging them
-        try:
-            gromacsPlugin.runGromacs(self, 'gmx', params, cwd=self._getPath())
-        except:
-            print('Conversion to gro failed, trying to convert it ignoring the current hydrogens')
-            os.remove(self._getPath('topol.top'))
-            params += ' -ignh'
-            gromacsPlugin.runGromacs(self, 'gmx', params, cwd=self._getPath())
-=======
       inputStructure = self.getInputReceptorFile()
       systemBasename = self.getSystemName()
 
@@ -340,8 +315,6 @@
         self.addLigandCoords(groFile, self.getLigandPath(f'{molName}_GMX.gro'))
         shutil.copy(self.getLigandPath(f'{molName}_GMX.itp'), self._getPath(f'{molName}_GMX.itp'))
 
->>>>>>> 3274366a
-
     def editConfStep(self):
         systemBasename = self.getSystemName()
 
@@ -414,18 +387,12 @@
         groSystem = grobj.GromacsSystem(filename=groPath, topoFile=topoPath,
                                         restrFile=posrePath, chainNames=chainNames,
                                         ff=self.getEnumText('mainForceField'), wff=self.getEnumText('waterForceField'))
-<<<<<<< HEAD
-
-        self._defineOutputs(outputSystem=groSystem)
-        self._defineSourceRelation(self.inputStructure, groSystem)
-=======
         if self.inputFrom.get() == LIGAND:
           molName = self.getLigandName()
           groSystem.setLigandName(molName)
           groSystem.setLigandTopologyFile(self._getPath(f'{molName}_GMX.itp'))
 
         self._defineOutputs(outputSystem=groSystem)
->>>>>>> 3274366a
 
     # --------------------------- INFO functions -----------------------------------
     def _validate(self):
@@ -580,11 +547,7 @@
         return distArg
 
     def getModelChains(self):
-<<<<<<< HEAD
-        inputStructure = os.path.abspath(self.inputStructure.get().getFileName())
-=======
         inputStructure = self.getInputReceptorFile()
->>>>>>> 3274366a
         if not inputStructure.endswith('.pdb'):
           inputStructure = self.convertReceptor2PDB(inputStructure)
 
