--- conflicted
+++ resolved
@@ -33,18 +33,6 @@
 """
 
 # Imports
-<<<<<<< HEAD
-import json
-from pyworkflow.gui import ListTreeProviderString, dialog
-
-from pwem.objects import Pointer, String
-
-from pwchem.wizards import AddElementSummaryWizard, DeleteElementWizard, VariableWizard, SelectElementWizard, \
-    WatchElementWizard
-from pwchem.utils import groupConsecutiveIdxs
-
-from ..protocols.protocol_MD_simulation import *
-=======
 import json, os
 from pyworkflow.gui import ListTreeProviderString, dialog
 from pwem.objects import Pointer, String
@@ -59,7 +47,6 @@
                                 targets=['inputLigand'],
                                 inputs=['inputSetOfMols'],
                                 outputs=['inputLigand'])
->>>>>>> 3274366a
 
 AddElementSummaryWizard().addTarget(protocol=GromacsMDSimulation,
                              targets=['insertStep'],
@@ -111,11 +98,7 @@
 
     def show(self, form, *params):
         protocol = form.protocol
-<<<<<<< HEAD
-        inputParam, outputParam = self.getInputOutput(form)
-=======
         inputParam, _ = self.getInputOutput(form)
->>>>>>> 3274366a
 
         system = getattr(protocol, inputParam[0]).get()
 
@@ -126,11 +109,7 @@
         inCommand = getattr(protocol, inputParam[1]).get()
         inCommand = ' '.join(protocol.translateNamesToIndexGroup(inCommand.split()))
 
-<<<<<<< HEAD
-        groups = protocol.createIndexFile(system, inputCommands=[inCommand, ''], inIndex=inIndex, outIndex=outIndex)
-=======
         protocol.createIndexFile(system, inputCommands=[inCommand, ''], inIndex=inIndex, outIndex=outIndex)
->>>>>>> 3274366a
 
 
 GromacsCustomIndexWizard().addTarget(protocol=GromacsMDSimulation,
@@ -246,11 +225,7 @@
         else:
             idxsDic = {ch: [] for ch in inputObj.getChainNames()}
             for val in dlg.values:
-<<<<<<< HEAD
-                if not val.get() == ALL_RES:
-=======
                 if val.get() != ALL_RES:
->>>>>>> 3274366a
                     idxsDic[json.loads(val.get())['chain']].append(json.loads(val.get())['index'])
 
             for ch in idxsDic:
@@ -305,11 +280,7 @@
         newSet = getattr(protocol, inputParams[1]).get()
         newId = newSet.getObjId()
 
-<<<<<<< HEAD
-        if not newId in prevIds:
-=======
         if newId not in prevIds:
->>>>>>> 3274366a
             newIndex = len(prevPointers)
             prevPointers.append(Pointer(newSet))
         else:
@@ -319,11 +290,7 @@
         roiName = getattr(protocol, inputParams[2]).get()
         roi = self.getSelectedROI(prevPointers, newIndex, roiName)
         system = getattr(protocol, inputParams[0]).get()
-<<<<<<< HEAD
-        roiIdx, roiName = self.createROIRestraintIndex(system, roi, protocol)
-=======
         _, roiName = self.createROIRestraintIndex(system, roi, protocol)
->>>>>>> 3274366a
 
 AddROIRestraintWizard().addTarget(protocol=GromacsMDSimulation,
                                   targets=['restraintROIInfo'],
@@ -361,15 +328,9 @@
 
     def getResDic(self, resStr):
         resDic = {}
-<<<<<<< HEAD
-        for chain_res in resStr.split()[1:]:
-            print('Chain_res: ', chain_res)
-            ch, res = chain_res.split('_')
-=======
         for chainRes in resStr.split()[1:]:
             print('ChainRes: ', chainRes)
             ch, res = chainRes.split('_')
->>>>>>> 3274366a
             resDic[ch] = res
         return resDic
 
@@ -409,35 +370,19 @@
         # Renaming group
         restIdx, restName = list(groups.keys())[-1], 'ResidueRestraint_{}'.format(len(self.getPrevResidueRest(groups)))
         inCommand = 'name {} {}'.format(restIdx, restName)
-<<<<<<< HEAD
-        groups = protocol.createIndexFile(system, inputCommands=[inCommand, ''], inIndex=outIndex, outIndex=outIndex)
-        return restIdx, restName
-
-    def show(self, form, *params):
-        inputParams, outputParam = self.getInputOutput(form)
-=======
         protocol.createIndexFile(system, inputCommands=[inCommand, ''], inIndex=outIndex, outIndex=outIndex)
         return restIdx, restName
 
     def show(self, form, *params):
         inputParams, _ = self.getInputOutput(form)
->>>>>>> 3274366a
         protocol = form.protocol
 
         resStr = getattr(protocol, inputParams[1]).get()
         system = getattr(protocol, inputParams[0]).get()
         resDic = self.getResDic(resStr)
-<<<<<<< HEAD
-        restIdx, restName = self.createResiduesRestraintIndex(system, resDic, protocol)
-=======
         self.createResiduesRestraintIndex(system, resDic, protocol)
->>>>>>> 3274366a
 
 AddResidueRestraintWizard().addTarget(protocol=GromacsMDSimulation,
                                   targets=['restraintResidueInfo'],
                                   inputs=['gromacsSystem', 'restrainResidue'],
-<<<<<<< HEAD
-                                  outputs=[])
-=======
-                                  outputs=[])
->>>>>>> 3274366a
+                                  outputs=[])